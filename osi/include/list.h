#pragma once

#include <stdbool.h>
#include <stdlib.h>

struct list_node_t;
typedef struct list_node_t list_node_t;

struct list_t;
typedef struct list_t list_t;

typedef void (*list_free_cb)(void *data);
<<<<<<< HEAD
typedef bool (*list_iter_cb)(void *data);
typedef bool (*list_iter_cb_ext)(void *data, void *cb_data);
=======

// Iterator callback prototype used for |list_foreach|.
// |data| represents the list item currently being iterated, |context| is a
// user defined value passed into |list_foreach|.
// Callback must return true to continue iterating or false to stop iterating.
typedef bool (*list_iter_cb)(void *data, void *context);
>>>>>>> 760fb708

// Returns a new, empty list. Returns NULL if not enough memory could be allocated
// for the list structure. The returned list must be freed with |list_free|. The
// |callback| specifies a function to be called whenever a list element is removed
// from the list. It can be used to release resources held by the list element, e.g.
// memory or file descriptor. |callback| may be NULL if no cleanup is necessary on
// element removal.
list_t *list_new(list_free_cb callback);

// Frees the list. This function accepts NULL as an argument, in which case it
// behaves like a no-op.
void list_free(list_t *list);

// Returns true if |list| is empty (has no elements), false otherwise.
// |list| may not be NULL.
bool list_is_empty(const list_t *list);

// Returns true if the list contains |data|, false otherwise.
// |list| may not be NULL.
bool list_contains(const list_t *list, const void *data);

// Returns the length of the |list|. |list| may not be NULL.
size_t list_length(const list_t *list);

// Returns the first element in the list without removing it. |list| may not
// be NULL or empty.
void *list_front(const list_t *list);

// Returns the last element in the list without removing it. |list| may not
// be NULL or empty.
void *list_back(const list_t *list);

// Inserts |data| after |prev_node| in |list|. |data|, |list|, and |prev_node|
// may not be NULL. This function does not make a copy of |data| so the pointer
// must remain valid at least until the element is removed from the list or the
// list is freed. Returns true if |data| could be inserted, false otherwise
// (e.g. out of memory).
bool list_insert_after(list_t *list, list_node_t *prev_node, void *data);

// Inserts |data| at the beginning of |list|. Neither |data| nor |list| may be NULL.
// This function does not make a copy of |data| so the pointer must remain valid
// at least until the element is removed from the list or the list is freed.
// Returns true if |data| could be inserted, false otherwise (e.g. out of memory).
bool list_prepend(list_t *list, void *data);

// Inserts |data| at the end of |list|. Neither |data| nor |list| may be NULL.
// This function does not make a copy of |data| so the pointer must remain valid
// at least until the element is removed from the list or the list is freed.
// Returns true if |data| could be inserted, false otherwise (e.g. out of memory).
bool list_append(list_t *list, void *data);

// Removes |data| from the list. Neither |list| nor |data| may be NULL. If |data|
// is inserted multiple times in the list, this function will only remove the first
// instance. If a free function was specified in |list_new|, it will be called back
// with |data|. This function returns true if |data| was found in the list and removed,
// false otherwise.
bool list_remove(list_t *list, void *data);

// Removes all elements in the list. Calling this function will return the list to the
// same state it was in after |list_new|. |list| may not be NULL.
void list_clear(list_t *list);

// Iterates through the |list| and calls |callback| for each data element. Iteration
// continues until |callback| returns false. The function returns the result of the
// last executed |callback| or true if the list is empty. |context| is passed to
// |callback| on each iteration.
// If the list is empty, |callback| will never be called. It is safe to mutate the
// list inside the callback. If an element is added before the node being visited,
// there will be no callback for the newly-inserted node. Neither |list| nor
// |callback| may be NULL.
bool list_foreach(const list_t *list, list_iter_cb callback, void *context);

// Iterates through the entire |list| and calls |callback| for each data element but also passes
// an additional |cb_data|. The callback should hence accept two arguments.
//
// see list_foreach() for other details.
void list_foreach_ext(const list_t *list, list_iter_cb_ext callback, void *cb_data);

// Returns an iterator to the first element in |list|. |list| may not be NULL.
// The returned iterator is valid as long as it does not equal the value returned
// by |list_end|.
list_node_t *list_begin(const list_t *list);

// Returns an iterator that points past the end of the list. In other words,
// this function returns the value of an invalid iterator for the given list.
// When an iterator has the same value as what's returned by this function, you
// may no longer call |list_next| with the iterator. |list| may not be NULL.
list_node_t *list_end(const list_t *list);

// Given a valid iterator |node|, this function returns the next value for the
// iterator. If the returned value equals the value returned by |list_end|, the
// iterator has reached the end of the list and may no longer be used for any
// purpose.
list_node_t *list_next(const list_node_t *node);

// Returns the value stored at the location pointed to by the iterator |node|.
// |node| must not equal the value returned by |list_end|.
void *list_node(const list_node_t *node);<|MERGE_RESOLUTION|>--- conflicted
+++ resolved
@@ -10,17 +10,12 @@
 typedef struct list_t list_t;
 
 typedef void (*list_free_cb)(void *data);
-<<<<<<< HEAD
-typedef bool (*list_iter_cb)(void *data);
-typedef bool (*list_iter_cb_ext)(void *data, void *cb_data);
-=======
 
 // Iterator callback prototype used for |list_foreach|.
 // |data| represents the list item currently being iterated, |context| is a
 // user defined value passed into |list_foreach|.
 // Callback must return true to continue iterating or false to stop iterating.
 typedef bool (*list_iter_cb)(void *data, void *context);
->>>>>>> 760fb708
 
 // Returns a new, empty list. Returns NULL if not enough memory could be allocated
 // for the list structure. The returned list must be freed with |list_free|. The
@@ -93,12 +88,6 @@
 // |callback| may be NULL.
 bool list_foreach(const list_t *list, list_iter_cb callback, void *context);
 
-// Iterates through the entire |list| and calls |callback| for each data element but also passes
-// an additional |cb_data|. The callback should hence accept two arguments.
-//
-// see list_foreach() for other details.
-void list_foreach_ext(const list_t *list, list_iter_cb_ext callback, void *cb_data);
-
 // Returns an iterator to the first element in |list|. |list| may not be NULL.
 // The returned iterator is valid as long as it does not equal the value returned
 // by |list_end|.
