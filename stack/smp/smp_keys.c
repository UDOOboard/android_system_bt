/******************************************************************************
 *
 *  Copyright (C) 1999-2012 Broadcom Corporation
 *
 *  Licensed under the Apache License, Version 2.0 (the "License");
 *  you may not use this file except in compliance with the License.
 *  You may obtain a copy of the License at:
 *
 *  http://www.apache.org/licenses/LICENSE-2.0
 *
 *  Unless required by applicable law or agreed to in writing, software
 *  distributed under the License is distributed on an "AS IS" BASIS,
 *  WITHOUT WARRANTIES OR CONDITIONS OF ANY KIND, either express or implied.
 *  See the License for the specific language governing permissions and
 *  limitations under the License.
 *
 ******************************************************************************/

/******************************************************************************
 *
 *  This file contains security manager protocol utility functions
 *
 ******************************************************************************/
#include "bt_target.h"

#if SMP_INCLUDED == TRUE
#if SMP_DEBUG == TRUE
    #include <stdio.h>
#endif
#include <string.h>
#include "bt_utils.h"
#include "btm_ble_api.h"
#include "smp_int.h"
#include "btm_int.h"
#include "btm_ble_int.h"
#include "hcimsgs.h"
#include "aes.h"
#include "p_256_ecc_pp.h"
#include "device/include/controller.h"

#ifndef SMP_MAX_ENC_REPEAT
  #define SMP_MAX_ENC_REPEAT  3
#endif

static void smp_rand_back(tBTM_RAND_ENC *p);
static void smp_generate_confirm(tSMP_CB *p_cb, tSMP_INT_DATA *p_data);
static void smp_generate_ltk_cont(tSMP_CB *p_cb, tSMP_INT_DATA *p_data);
static void smp_generate_y(tSMP_CB *p_cb, tSMP_INT_DATA *p);
static void smp_generate_rand_vector (tSMP_CB *p_cb, tSMP_INT_DATA *p);
static void smp_process_stk(tSMP_CB *p_cb, tSMP_ENC *p);
static void smp_calculate_comfirm_cont(tSMP_CB *p_cb, tSMP_ENC *p);
static void smp_process_confirm(tSMP_CB *p_cb, tSMP_ENC *p);
static void smp_process_compare(tSMP_CB *p_cb, tSMP_ENC *p);
static void smp_process_ediv(tSMP_CB *p_cb, tSMP_ENC *p);
static BOOLEAN smp_calculate_legacy_short_term_key(tSMP_CB *p_cb, tSMP_ENC *output);
static void smp_continue_private_key_creation(tSMP_CB *p_cb, tBTM_RAND_ENC *p);
static void smp_process_private_key(tSMP_CB *p_cb);
static void smp_finish_nonce_generation(tSMP_CB *p_cb);
static void smp_process_new_nonce(tSMP_CB *p_cb);

<<<<<<< HEAD
    #define SMP_PASSKEY_MASK    0xfff00000
=======
static const tSMP_ACT smp_encrypt_action[] =
{
    smp_generate_compare,           /* SMP_GEN_COMPARE */
    smp_generate_confirm,          /* SMP_GEN_CONFIRM*/
    smp_generate_stk,               /* SMP_GEN_STK*/
    smp_generate_ltk_cont,          /* SMP_GEN_LTK */
    smp_generate_ltk,               /* SMP_GEN_DIV_LTK */
    smp_generate_rand_vector,        /* SMP_GEN_RAND_V */
    smp_generate_y,                  /* SMP_GEN_EDIV */
    smp_generate_passkey,           /* SMP_GEN_TK */
    smp_generate_srand_mrand_confirm, /* SMP_GEN_SRAND_MRAND */
    smp_generate_rand_cont         /* SMP_GEN_SRAND_MRAND_CONT */
};

#define SMP_PASSKEY_MASK    0xfff00000

void smp_debug_print_nbyte_little_endian(UINT8 *p, const UINT8 *key_name, UINT8 len)
{
#if SMP_DEBUG == TRUE
    int     ind, x;
    int     col_count = 32;
    int     row_count;
    UINT8   p_buf[512];

    SMP_TRACE_WARNING("%s(LSB ~ MSB):", key_name);
    memset(p_buf, 0, sizeof(p_buf));
    row_count = len % col_count ? len / col_count + 1: len / col_count;

    ind = 0;
    for (int row = 0; row <  row_count; row++)
    {
        for (int column = 0, x = 0; (ind < len) && (column < col_count); column++, ind++)
        {
            x += sprintf((char *)&p_buf[x], "%02x ", p[ind]);
        }
        SMP_TRACE_WARNING("  [%03d]: %s", row * col_count, p_buf);
    }
#endif
}
>>>>>>> e07ad108

void smp_debug_print_nbyte_big_endian (UINT8 *p, const UINT8 *key_name, UINT8 len)
{
#if SMP_DEBUG == TRUE
    UINT8  p_buf[512];

    SMP_TRACE_WARNING("%s(MSB ~ LSB):", key_name);
    memset(p_buf, 0, sizeof(p_buf));
    nrows = len % ncols ? len / ncols + 1: len / ncols;

    int ind = 0;
    int  ncols = 32; /* num entries in one line */
    int  nrows;      /* num lines */
    int  x;

    for (int row = 0; row <  nrows; row++)
    {
        for (int col = 0, x = 0; (ind < len) && (col < ncols); col++, ind++)
        {
            x += sprintf ((char *)&p_buf[len-x-1], "%02x ", p[ind]);
        }
        SMP_TRACE_WARNING("[%03d]: %s", row * ncols, p_buf);
    }
#endif
}

/*******************************************************************************
**
** Function         smp_encrypt_data
**
** Description      This function is called to encrypt data.
**                  It uses AES-128 encryption algorithm.
**                  Plain_text is encrypted using key, the result is at p_out.
**
** Returns          void
**
*******************************************************************************/
BOOLEAN smp_encrypt_data (UINT8 *key, UINT8 key_len,
                          UINT8 *plain_text, UINT8 pt_len,
                          tSMP_ENC *p_out)
{
    aes_context ctx;
    UINT8 *p_start = NULL;
    UINT8 *p = NULL;
    UINT8 *p_rev_data = NULL;    /* input data in big endilan format */
    UINT8 *p_rev_key = NULL;     /* input key in big endilan format */
    UINT8 *p_rev_output = NULL;  /* encrypted output in big endilan format */

    SMP_TRACE_DEBUG ("%s", __func__);
    if ( (p_out == NULL ) || (key_len != SMP_ENCRYT_KEY_SIZE) )
    {
        SMP_TRACE_ERROR ("%s failed", __func__);
        return FALSE;
    }

    if ((p_start = (UINT8 *)GKI_getbuf((SMP_ENCRYT_DATA_SIZE*4))) == NULL)
    {
        SMP_TRACE_ERROR ("%s failed unable to allocate buffer", __func__);
        return FALSE;
    }

    if (pt_len > SMP_ENCRYT_DATA_SIZE)
        pt_len = SMP_ENCRYT_DATA_SIZE;

    memset(p_start, 0, SMP_ENCRYT_DATA_SIZE * 4);
    p = p_start;
    ARRAY_TO_STREAM (p, plain_text, pt_len); /* byte 0 to byte 15 */
    p_rev_data = p = p_start + SMP_ENCRYT_DATA_SIZE; /* start at byte 16 */
    REVERSE_ARRAY_TO_STREAM (p, p_start, SMP_ENCRYT_DATA_SIZE);  /* byte 16 to byte 31 */
    p_rev_key = p; /* start at byte 32 */
    REVERSE_ARRAY_TO_STREAM (p, key, SMP_ENCRYT_KEY_SIZE); /* byte 32 to byte 47 */

#if SMP_DEBUG == TRUE && SMP_DEBUG_VERBOSE == TRUE
    smp_debug_print_nbyte_little_endian(key, (const UINT8 *)"Key", SMP_ENCRYT_KEY_SIZE);
    smp_debug_print_nbyte_little_endian(p_start, (const UINT8 *)"Plain text", SMP_ENCRYT_DATA_SIZE);
#endif
    p_rev_output = p;
    aes_set_key(p_rev_key, SMP_ENCRYT_KEY_SIZE, &ctx);
    aes_encrypt(p_rev_data, p, &ctx);  /* outputs in byte 48 to byte 63 */

    p = p_out->param_buf;
    REVERSE_ARRAY_TO_STREAM (p, p_rev_output, SMP_ENCRYT_DATA_SIZE);
#if SMP_DEBUG == TRUE && SMP_DEBUG_VERBOSE == TRUE
    smp_debug_print_nbyte_little_endian(p_out->param_buf, (const UINT8 *)"Encrypted text", SMP_ENCRYT_KEY_SIZE);
#endif

    p_out->param_len = SMP_ENCRYT_KEY_SIZE;
    p_out->status = HCI_SUCCESS;
    p_out->opcode =  HCI_BLE_ENCRYPT;

    GKI_freebuf(p_start);

    return TRUE;
}

/*******************************************************************************
**
** Function         smp_generate_passkey
**
** Description      This function is called to generate passkey.
**
** Returns          void
**
*******************************************************************************/
void smp_generate_passkey(tSMP_CB *p_cb, tSMP_INT_DATA *p_data)
{
    UNUSED(p_data);

    SMP_TRACE_DEBUG ("%s", __func__);
    p_cb->rand_enc_proc_state = SMP_GEN_TK;

    /* generate MRand or SRand */
    if (!btsnd_hcic_ble_rand((void *)smp_rand_back))
        smp_rand_back(NULL);
}

/*******************************************************************************
**
** Function         smp_proc_passkey
**
** Description      This function is called to process a passkey.
**
** Returns          void
**
*******************************************************************************/
void smp_proc_passkey(tSMP_CB *p_cb , tBTM_RAND_ENC *p)
{
    UINT8   *tt = p_cb->tk;
    tSMP_KEY    key;
    UINT32  passkey; /* 19655 test number; */
    UINT8 *pp = p->param_buf;

    SMP_TRACE_DEBUG ("%s", __func__);
    STREAM_TO_UINT32(passkey, pp);
    passkey &= ~SMP_PASSKEY_MASK;

    /* truncate by maximum value */
    while (passkey > BTM_MAX_PASSKEY_VAL)
        passkey >>= 1;

    /* save the TK */
    memset(p_cb->tk, 0, BT_OCTET16_LEN);
    UINT32_TO_STREAM(tt, passkey);

    key.key_type = SMP_KEY_TYPE_TK;
    key.p_data  = p_cb->tk;

    if (p_cb->p_callback)
    {
        (*p_cb->p_callback)(SMP_PASSKEY_NOTIF_EVT, p_cb->pairing_bda, (tSMP_EVT_DATA *)&passkey);
    }

    if (p_cb->selected_association_model == SMP_MODEL_SEC_CONN_PASSKEY_DISP)
    {
        smp_sm_event(&smp_cb, SMP_KEY_READY_EVT, &passkey);
    }
    else
    {
        smp_sm_event(p_cb, SMP_KEY_READY_EVT, (tSMP_INT_DATA *)&key);
    }
}

/*******************************************************************************
**
** Function         smp_generate_stk
**
** Description      This function is called to generate STK calculated by running
**                  AES with the TK value as key and a concatenation of the random
**                  values.
**
** Returns          void
**
*******************************************************************************/
void smp_generate_stk(tSMP_CB *p_cb, tSMP_INT_DATA *p_data)
{
    UNUSED(p_data);

    tSMP_ENC output;
    tSMP_STATUS status = SMP_PAIR_FAIL_UNKNOWN;

    SMP_TRACE_DEBUG ("%s", __func__);

    if (p_cb->le_secure_connections_mode_is_used)
    {
        SMP_TRACE_WARNING ("FOR LE SC LTK IS USED INSTEAD OF STK");
        output.param_len = SMP_ENCRYT_KEY_SIZE;
        output.status = HCI_SUCCESS;
        output.opcode =  HCI_BLE_ENCRYPT;
        memcpy(output.param_buf, p_cb->ltk, SMP_ENCRYT_DATA_SIZE);
    }
    else if (!smp_calculate_legacy_short_term_key(p_cb, &output))
    {
        SMP_TRACE_ERROR("%s failed", __func__);
        smp_sm_event(p_cb, SMP_AUTH_CMPL_EVT, &status);
        return;
    }

    smp_process_stk(p_cb, &output);
}

/*******************************************************************************
**
** Function         smp_generate_srand_mrand_confirm
**
** Description      This function is called to start the second pairing phase by
**                  start generating random number.
**
**
** Returns          void
**
*******************************************************************************/
void smp_generate_srand_mrand_confirm(tSMP_CB *p_cb, tSMP_INT_DATA *p_data)
{
    UNUSED(p_data);

    SMP_TRACE_DEBUG ("%s", __func__);
    p_cb->rand_enc_proc_state = SMP_GEN_SRAND_MRAND;
    /* generate MRand or SRand */
    if (!btsnd_hcic_ble_rand((void *)smp_rand_back))
        smp_rand_back(NULL);
}

/*******************************************************************************
**
** Function         smp_generate_rand_cont
**
** Description      This function is called to generate another 64 bits random for
**                  MRand or Srand.
**
** Returns          void
**
*******************************************************************************/
void smp_generate_rand_cont(tSMP_CB *p_cb, tSMP_INT_DATA *p_data)
{
    UNUSED(p_data);

    SMP_TRACE_DEBUG ("%s", __func__);
    p_cb->rand_enc_proc_state = SMP_GEN_SRAND_MRAND_CONT;
    /* generate 64 MSB of MRand or SRand */
    if (!btsnd_hcic_ble_rand((void *)smp_rand_back))
        smp_rand_back(NULL);
}

/*******************************************************************************
**
** Function         smp_generate_ltk
**
** Description      This function is called:
**                  - in legacy pairing - to calculate LTK, starting with DIV
**                    generation;
**                  - in LE Secure Connections pairing over LE transport - to process LTK
**                    already generated to encrypt LE link;
**                  - in LE Secure Connections pairing over BR/EDR transport - to start
**                    BR/EDR Link Key processing.
**
** Returns          void
**
*******************************************************************************/
void smp_generate_ltk(tSMP_CB *p_cb, tSMP_INT_DATA *p_data)
{
    UNUSED(p_data);

    BOOLEAN div_status;
    SMP_TRACE_DEBUG ("%s", __FUNCTION__);
    if (smp_get_br_state() == SMP_BR_STATE_BOND_PENDING)
    {
        smp_br_process_link_key(p_cb, NULL);
        return;
    }
    else if (p_cb->le_secure_connections_mode_is_used)
    {
        smp_process_secure_connection_long_term_key();
        return;
    }

    div_status = btm_get_local_div(p_cb->pairing_bda, &p_cb->div);

    if (div_status)
    {
        smp_generate_ltk_cont(p_cb, NULL);
    }
    else
    {
        SMP_TRACE_DEBUG ("Generate DIV for LTK");
        p_cb->rand_enc_proc_state = SMP_GEN_DIV_LTK;
        /* generate MRand or SRand */
        if (!btsnd_hcic_ble_rand((void *)smp_rand_back))
            smp_rand_back(NULL);
    }
}

/*******************************************************************************
**
** Function         smp_compute_csrk
**
** Description      This function is called to calculate CSRK
**
**
** Returns          void
**
*******************************************************************************/
void smp_compute_csrk(tSMP_CB *p_cb, tSMP_INT_DATA *p_data)
{
    UNUSED(p_data);

    BT_OCTET16  er;
    UINT8       buffer[4]; /* for (r || DIV)  r=1*/
    UINT16      r=1;
    UINT8       *p=buffer;
    tSMP_ENC    output;
    tSMP_STATUS   status = SMP_PAIR_FAIL_UNKNOWN;

    SMP_TRACE_DEBUG ("smp_compute_csrk div=%x", p_cb->div);
    BTM_GetDeviceEncRoot(er);
    /* CSRK = d1(ER, DIV, 1) */
    UINT16_TO_STREAM(p, p_cb->div);
    UINT16_TO_STREAM(p, r);

    if (!SMP_Encrypt(er, BT_OCTET16_LEN, buffer, 4, &output))
    {
        SMP_TRACE_ERROR("smp_generate_csrk failed");
        if (p_cb->smp_over_br)
        {
            smp_br_state_machine_event(p_cb, SMP_BR_AUTH_CMPL_EVT, &status);
        }
        else
        {
            smp_sm_event(p_cb, SMP_AUTH_CMPL_EVT, &status);
        }
    }
    else
    {
        memcpy((void *)p_cb->csrk, output.param_buf, BT_OCTET16_LEN);
        smp_send_csrk_info(p_cb, NULL);
    }
}

/*******************************************************************************
**
** Function         smp_generate_csrk
**
** Description      This function is called to calculate CSRK, starting with DIV
**                  generation.
**
**
** Returns          void
**
*******************************************************************************/
void smp_generate_csrk(tSMP_CB *p_cb, tSMP_INT_DATA *p_data)
{
    UNUSED(p_data);

    BOOLEAN     div_status;

    SMP_TRACE_DEBUG ("smp_generate_csrk");

    div_status = btm_get_local_div(p_cb->pairing_bda, &p_cb->div);
    if (div_status)
    {
        smp_compute_csrk(p_cb, NULL);
    }
    else
    {
        SMP_TRACE_DEBUG ("Generate DIV for CSRK");
        p_cb->rand_enc_proc_state = SMP_GEN_DIV_CSRK;
        if (!btsnd_hcic_ble_rand((void *)smp_rand_back))
            smp_rand_back(NULL);
    }
}

/*******************************************************************************
** Function         smp_concatenate_peer
**                  add pairing command sent from local device into p1.
*******************************************************************************/
void smp_concatenate_local( tSMP_CB *p_cb, UINT8 **p_data, UINT8 op_code)
{
    UINT8   *p = *p_data;

    SMP_TRACE_DEBUG ("%s", __func__);
    UINT8_TO_STREAM(p, op_code);
    UINT8_TO_STREAM(p, p_cb->local_io_capability);
    UINT8_TO_STREAM(p, p_cb->loc_oob_flag);
    UINT8_TO_STREAM(p, p_cb->loc_auth_req);
    UINT8_TO_STREAM(p, p_cb->loc_enc_size);
    UINT8_TO_STREAM(p, p_cb->local_i_key);
    UINT8_TO_STREAM(p, p_cb->local_r_key);

    *p_data = p;
}

/*******************************************************************************
** Function         smp_concatenate_peer
**                  add pairing command received from peer device into p1.
*******************************************************************************/
void smp_concatenate_peer( tSMP_CB *p_cb, UINT8 **p_data, UINT8 op_code)
{
    UINT8   *p = *p_data;

    SMP_TRACE_DEBUG ("smp_concatenate_peer ");
    UINT8_TO_STREAM(p, op_code);
    UINT8_TO_STREAM(p, p_cb->peer_io_caps);
    UINT8_TO_STREAM(p, p_cb->peer_oob_flag);
    UINT8_TO_STREAM(p, p_cb->peer_auth_req);
    UINT8_TO_STREAM(p, p_cb->peer_enc_size);
    UINT8_TO_STREAM(p, p_cb->peer_i_key);
    UINT8_TO_STREAM(p, p_cb->peer_r_key);

    *p_data = p;
}

/*******************************************************************************
**
** Function         smp_gen_p1_4_confirm
**
** Description      Generate Confirm/Compare Step1:
**                  p1 = pres || preq || rat' || iat'
**
** Returns          void
**
*******************************************************************************/
void smp_gen_p1_4_confirm( tSMP_CB *p_cb, BT_OCTET16 p1)
{
    UINT8 *p = (UINT8 *)p1;
    tBLE_ADDR_TYPE    addr_type = 0;
    BD_ADDR           remote_bda;

    SMP_TRACE_DEBUG ("smp_gen_p1_4_confirm");

    if (!BTM_ReadRemoteConnectionAddr(p_cb->pairing_bda, remote_bda, &addr_type))
    {
        SMP_TRACE_ERROR("can not generate confirm for unknown device");
        return;
    }

    BTM_ReadConnectionAddr( p_cb->pairing_bda, p_cb->local_bda, &p_cb->addr_type);

    if (p_cb->role == HCI_ROLE_MASTER)
    {
        /* LSB : rat': initiator's(local) address type */
        UINT8_TO_STREAM(p, p_cb->addr_type);
        /* LSB : iat': responder's address type */
        UINT8_TO_STREAM(p, addr_type);
        /* concatinate preq */
        smp_concatenate_local(p_cb, &p, SMP_OPCODE_PAIRING_REQ);
        /* concatinate pres */
        smp_concatenate_peer(p_cb, &p, SMP_OPCODE_PAIRING_RSP);
    }
    else
    {
        /* LSB : iat': initiator's address type */
        UINT8_TO_STREAM(p, addr_type);
        /* LSB : rat': responder's(local) address type */
        UINT8_TO_STREAM(p, p_cb->addr_type);
        /* concatinate preq */
        smp_concatenate_peer(p_cb, &p, SMP_OPCODE_PAIRING_REQ);
        /* concatinate pres */
        smp_concatenate_local(p_cb, &p, SMP_OPCODE_PAIRING_RSP);
    }
#if SMP_DEBUG == TRUE
    SMP_TRACE_DEBUG("p1 = pres || preq || rat' || iat'");
    smp_debug_print_nbyte_little_endian ((UINT8 *)p1, (const UINT8 *)"P1", 16);
#endif
}

/*******************************************************************************
**
** Function         smp_gen_p2_4_confirm
**
** Description      Generate Confirm/Compare Step2:
**                  p2 = padding || ia || ra
**
** Returns          void
**
*******************************************************************************/
void smp_gen_p2_4_confirm( tSMP_CB *p_cb, BT_OCTET16 p2)
{
    UINT8       *p = (UINT8 *)p2;
    BD_ADDR     remote_bda;
    tBLE_ADDR_TYPE  addr_type = 0;

    if (!BTM_ReadRemoteConnectionAddr(p_cb->pairing_bda, remote_bda, &addr_type))
    {
        SMP_TRACE_ERROR("can not generate confirm p2 for unknown device");
        return;
    }

    SMP_TRACE_DEBUG ("smp_gen_p2_4_confirm");

    memset(p, 0, sizeof(BT_OCTET16));

    if (p_cb->role == HCI_ROLE_MASTER)
    {
        /* LSB ra */
        BDADDR_TO_STREAM(p, remote_bda);
        /* ia */
        BDADDR_TO_STREAM(p, p_cb->local_bda);
    }
    else
    {
        /* LSB ra */
        BDADDR_TO_STREAM(p, p_cb->local_bda);
        /* ia */
        BDADDR_TO_STREAM(p, remote_bda);
    }
#if SMP_DEBUG == TRUE
    SMP_TRACE_DEBUG("p2 = padding || ia || ra");
    smp_debug_print_nbyte_little_endian(p2, (const UINT8 *)"p2", 16);
#endif
}

/*******************************************************************************
**
** Function         smp_calculate_comfirm
**
** Description      This function is called to calculate Confirm value.
**
** Returns          void
**
*******************************************************************************/
void smp_calculate_comfirm (tSMP_CB *p_cb, BT_OCTET16 rand, BD_ADDR bda)
{
    UNUSED(bda);

    BT_OCTET16      p1;
    tSMP_ENC       output;
    tSMP_STATUS     status = SMP_PAIR_FAIL_UNKNOWN;

    SMP_TRACE_DEBUG ("smp_calculate_comfirm ");
    /* generate p1 = pres || preq || rat' || iat' */
    smp_gen_p1_4_confirm(p_cb, p1);

    /* p1 = rand XOR p1 */
    smp_xor_128(p1, rand);

    smp_debug_print_nbyte_little_endian ((UINT8 *)p1, (const UINT8 *)"P1' = r XOR p1", 16);

    /* calculate e(k, r XOR p1), where k = TK */
    if (!SMP_Encrypt(p_cb->tk, BT_OCTET16_LEN, p1, BT_OCTET16_LEN, &output))
    {
        SMP_TRACE_ERROR("smp_generate_csrk failed");
        smp_sm_event(p_cb, SMP_AUTH_CMPL_EVT, &status);
    }
    else
    {
        smp_calculate_comfirm_cont(p_cb, &output);
    }
}

/*******************************************************************************
**
** Function         smp_calculate_comfirm_cont
**
** Description      This function is called when SConfirm/MConfirm is generated
**                  proceed to send the Confirm request/response to peer device.
**
** Returns          void
**
*******************************************************************************/
static void smp_calculate_comfirm_cont(tSMP_CB *p_cb, tSMP_ENC *p)
{
    BT_OCTET16    p2;
    tSMP_ENC      output;
    tSMP_STATUS     status = SMP_PAIR_FAIL_UNKNOWN;

    SMP_TRACE_DEBUG ("smp_calculate_comfirm_cont ");
#if SMP_DEBUG == TRUE
    SMP_TRACE_DEBUG("Confirm step 1 p1' = e(k, r XOR p1)  Generated");
    smp_debug_print_nbyte_little_endian (p->param_buf, (const UINT8 *)"C1", 16);
#endif

    smp_gen_p2_4_confirm(p_cb, p2);

    /* calculate p2 = (p1' XOR p2) */
    smp_xor_128(p2, p->param_buf);
    smp_debug_print_nbyte_little_endian ((UINT8 *)p2, (const UINT8 *)"p2' = C1 xor p2", 16);

    /* calculate: Confirm = E(k, p1' XOR p2) */
    if (!SMP_Encrypt(p_cb->tk, BT_OCTET16_LEN, p2, BT_OCTET16_LEN, &output))
    {
        SMP_TRACE_ERROR("smp_calculate_comfirm_cont failed");
        smp_sm_event(p_cb, SMP_AUTH_CMPL_EVT, &status);
    }
    else
    {
        switch (p_cb->rand_enc_proc_state)
        {
            case SMP_GEN_CONFIRM:
                smp_process_confirm(p_cb, &output);
                break;

            case SMP_GEN_COMPARE:
                smp_process_compare(p_cb, &output);
                break;
        }
    }
}

/*******************************************************************************
**
** Function         smp_generate_confirm
**
** Description      This function is called when a 48 bits random number is generated
**                  as SRand or MRand, continue to calculate Sconfirm or MConfirm.
**
** Returns          void
**
*******************************************************************************/
static void smp_generate_confirm(tSMP_CB *p_cb, tSMP_INT_DATA *p_data)
{
    UNUSED(p_data);

    SMP_TRACE_DEBUG ("%s", __func__);
    p_cb->rand_enc_proc_state = SMP_GEN_CONFIRM;
    smp_debug_print_nbyte_little_endian ((UINT8 *)p_cb->rand,  (const UINT8 *)"local rand", 16);
    smp_calculate_comfirm(p_cb, p_cb->rand, p_cb->pairing_bda);
}

/*******************************************************************************
**
** Function         smp_generate_compare
**
** Description      This function is called to generate SConfirm for Slave device,
**                  or MSlave for Master device. This function can be also used for
**                  generating Compare number for confirm value check.
**
** Returns          void
**
*******************************************************************************/
void smp_generate_compare (tSMP_CB *p_cb, tSMP_INT_DATA *p_data)
{
    UNUSED(p_data);

    SMP_TRACE_DEBUG ("smp_generate_compare ");
    p_cb->rand_enc_proc_state = SMP_GEN_COMPARE;
    smp_debug_print_nbyte_little_endian ((UINT8 *)p_cb->rrand,  (const UINT8 *)"peer rand", 16);
    smp_calculate_comfirm(p_cb, p_cb->rrand, p_cb->local_bda);
}

/*******************************************************************************
**
** Function         smp_process_confirm
**
** Description      This function is called when SConfirm/MConfirm is generated
**                  proceed to send the Confirm request/response to peer device.
**
** Returns          void
**
*******************************************************************************/
static void smp_process_confirm(tSMP_CB *p_cb, tSMP_ENC *p)
{
    tSMP_KEY    key;

    SMP_TRACE_DEBUG ("%s", __FUNCTION__);
    memcpy(p_cb->confirm, p->param_buf, BT_OCTET16_LEN);

#if (SMP_DEBUG == TRUE)
    SMP_TRACE_DEBUG("Confirm  Generated");
    smp_debug_print_nbyte_little_endian ((UINT8 *)p_cb->confirm,  (const UINT8 *)"Confirm", 16);
#endif

    key.key_type = SMP_KEY_TYPE_CFM;
    key.p_data = p->param_buf;
    smp_sm_event(p_cb, SMP_KEY_READY_EVT, &key);
}

/*******************************************************************************
**
** Function         smp_process_compare
**
** Description      This function is called when Compare is generated using the
**                  RRand and local BDA, TK information.
**
** Returns          void
**
*******************************************************************************/
static void smp_process_compare(tSMP_CB *p_cb, tSMP_ENC *p)
{
    tSMP_KEY    key;

    SMP_TRACE_DEBUG ("smp_process_compare ");
#if (SMP_DEBUG == TRUE)
    SMP_TRACE_DEBUG("Compare Generated");
    smp_debug_print_nbyte_little_endian (p->param_buf,  (const UINT8 *)"Compare", 16);
#endif
    key.key_type = SMP_KEY_TYPE_CMP;
    key.p_data   = p->param_buf;

    smp_sm_event(p_cb, SMP_KEY_READY_EVT, &key);
}

/*******************************************************************************
**
** Function         smp_process_stk
**
** Description      This function is called when STK is generated
**                  proceed to send the encrypt the link using STK.
**
** Returns          void
**
*******************************************************************************/
static void smp_process_stk(tSMP_CB *p_cb, tSMP_ENC *p)
{
    tSMP_KEY    key;

    SMP_TRACE_DEBUG ("smp_process_stk ");
#if (SMP_DEBUG == TRUE)
    SMP_TRACE_ERROR("STK Generated");
#endif
    smp_mask_enc_key(p_cb->loc_enc_size, p->param_buf);

    key.key_type = SMP_KEY_TYPE_STK;
    key.p_data   = p->param_buf;

    smp_sm_event(p_cb, SMP_KEY_READY_EVT, &key);
}

/*******************************************************************************
**
** Function         smp_generate_ltk_cont
**
** Description      This function is to calculate LTK = d1(ER, DIV, 0)= e(ER, DIV)
**
** Returns          void
**
*******************************************************************************/
static void smp_generate_ltk_cont(tSMP_CB *p_cb, tSMP_INT_DATA *p_data)
{
    UNUSED(p_data);

    BT_OCTET16  er;
    tSMP_ENC    output;
    tSMP_STATUS     status = SMP_PAIR_FAIL_UNKNOWN;

    SMP_TRACE_DEBUG ("%s", __func__);
    BTM_GetDeviceEncRoot(er);

    /* LTK = d1(ER, DIV, 0)= e(ER, DIV)*/
    if (!SMP_Encrypt(er, BT_OCTET16_LEN, (UINT8 *)&p_cb->div,
                     sizeof(UINT16), &output))
    {
        SMP_TRACE_ERROR("%s failed", __func__);
        smp_sm_event(p_cb, SMP_AUTH_CMPL_EVT, &status);
    }
    else
    {
        /* mask the LTK */
        smp_mask_enc_key(p_cb->loc_enc_size, output.param_buf);
        memcpy((void *)p_cb->ltk, output.param_buf, BT_OCTET16_LEN);
        smp_generate_rand_vector(p_cb, NULL);
    }
}

/*******************************************************************************
**
** Function         smp_generate_y
**
** Description      This function is to proceed generate Y = E(DHK, Rand)
**
** Returns          void
**
*******************************************************************************/
static void smp_generate_y(tSMP_CB *p_cb, tSMP_INT_DATA *p)
{
    UNUSED(p);

    BT_OCTET16  dhk;
    tSMP_ENC   output;
    tSMP_STATUS     status = SMP_PAIR_FAIL_UNKNOWN;


    SMP_TRACE_DEBUG ("smp_generate_y ");
    BTM_GetDeviceDHK(dhk);

    if (!SMP_Encrypt(dhk, BT_OCTET16_LEN, p_cb->enc_rand,
                     BT_OCTET8_LEN, &output))
    {
        SMP_TRACE_ERROR("smp_generate_y failed");
        smp_sm_event(p_cb, SMP_AUTH_CMPL_EVT, &status);
    }
    else
    {
        smp_process_ediv(p_cb, &output);
    }
}

/*******************************************************************************
**
** Function         smp_generate_rand_vector
**
** Description      This function is called when LTK is generated, send state machine
**                  event to SMP.
**
** Returns          void
**
*******************************************************************************/
static void smp_generate_rand_vector (tSMP_CB *p_cb, tSMP_INT_DATA *p)
{
    UNUSED(p);

    /* generate EDIV and rand now */
    /* generate random vector */
    SMP_TRACE_DEBUG ("smp_generate_rand_vector ");
    p_cb->rand_enc_proc_state = SMP_GEN_RAND_V;
    if (!btsnd_hcic_ble_rand((void *)smp_rand_back))
        smp_rand_back(NULL);
}

/*******************************************************************************
**
** Function         smp_process_ediv
**
** Description      This function is to calculate EDIV = Y xor DIV
**
** Returns          void
**
*******************************************************************************/
static void smp_process_ediv(tSMP_CB *p_cb, tSMP_ENC *p)
{
    tSMP_KEY    key;
    UINT8 *pp= p->param_buf;
    UINT16  y;

    SMP_TRACE_DEBUG ("smp_process_ediv ");
    STREAM_TO_UINT16(y, pp);

    /* EDIV = Y xor DIV */
    p_cb->ediv = p_cb->div ^ y;
    /* send LTK ready */
    SMP_TRACE_ERROR("LTK ready");
    key.key_type = SMP_KEY_TYPE_LTK;
    key.p_data   = p->param_buf;

    smp_sm_event(p_cb, SMP_KEY_READY_EVT, &key);
}

/*******************************************************************************
**
** Function         smp_calculate_legacy_short_term_key
**
** Description      The function calculates legacy STK.
**
** Returns          FALSE if out of resources, TRUE in other cases.
**
*******************************************************************************/
BOOLEAN smp_calculate_legacy_short_term_key(tSMP_CB *p_cb, tSMP_ENC *output)
{
    BT_OCTET16 ptext;
    UINT8 *p = ptext;

    SMP_TRACE_DEBUG ("%s", __func__);
    memset(p, 0, BT_OCTET16_LEN);
    if (p_cb->role == HCI_ROLE_MASTER)
    {
        memcpy(p, p_cb->rand, BT_OCTET8_LEN);
        memcpy(&p[BT_OCTET8_LEN], p_cb->rrand, BT_OCTET8_LEN);
    }
    else
    {
        memcpy(p, p_cb->rrand, BT_OCTET8_LEN);
        memcpy(&p[BT_OCTET8_LEN], p_cb->rand, BT_OCTET8_LEN);
    }

    BOOLEAN encrypted;
    /* generate STK = Etk(rand|rrand)*/
    encrypted = SMP_Encrypt( p_cb->tk, BT_OCTET16_LEN, ptext, BT_OCTET16_LEN, output);
    if (!encrypted)
    {
        SMP_TRACE_ERROR("%s failed", __func__);
    }
    return encrypted;
}

/*******************************************************************************
**
** Function         smp_create_private_key
**
** Description      This function is called to create private key used to
**                  calculate public key and DHKey.
**                  The function starts private key creation requesting controller
**                  to generate [0-7] octets of private key.
**
** Returns          void
**
*******************************************************************************/
void smp_create_private_key(tSMP_CB *p_cb, tSMP_INT_DATA *p_data)
{
    SMP_TRACE_DEBUG ("%s",__FUNCTION__);
    p_cb->rand_enc_proc_state = SMP_GENERATE_PRIVATE_KEY_0_7;
    if (!btsnd_hcic_ble_rand((void *)smp_rand_back))
        smp_rand_back(NULL);
}

/*******************************************************************************
**
** Function         smp_use_oob_private_key
**
** Description      This function is called
**                  - to save the secret key used to calculate the public key used
**                    in calculations of commitment sent OOB to a peer
**                  - to use this secret key to recalculate the public key and
**                    start the process of sending this public key to the peer
**                  if secret/public keys have to be reused.
**                  If the keys aren't supposed to be reused, continue from the
**                  point from which request for OOB data was issued.
**
** Returns          void
**
*******************************************************************************/
void smp_use_oob_private_key(tSMP_CB *p_cb, tSMP_INT_DATA *p_data)
{
    SMP_TRACE_DEBUG ("%s req_oob_type: %d, role: %d",
                      __func__, p_cb->req_oob_type, p_cb->role);

    switch (p_cb->req_oob_type)
    {
        case SMP_OOB_BOTH:
        case SMP_OOB_LOCAL:
            SMP_TRACE_DEBUG("%s restore secret key", __func__)
            memcpy(p_cb->private_key, p_cb->sc_oob_data.loc_oob_data.private_key_used, BT_OCTET32_LEN);
            smp_process_private_key(p_cb);
            break;
        default:
            SMP_TRACE_DEBUG("%s create secret key anew", __func__);
            smp_set_state(SMP_STATE_PAIR_REQ_RSP);
            smp_decide_association_model(p_cb, NULL);
            break;
    }
}

/*******************************************************************************
**
** Function         smp_continue_private_key_creation
**
** Description      This function is used to continue private key creation.
**
** Returns          void
**
*******************************************************************************/
void smp_continue_private_key_creation (tSMP_CB *p_cb, tBTM_RAND_ENC *p)
{
    UINT8   state = p_cb->rand_enc_proc_state & ~0x80;
    SMP_TRACE_DEBUG ("%s state=0x%x", __func__, state);

    switch (state)
    {
        case SMP_GENERATE_PRIVATE_KEY_0_7:
            memcpy((void *)p_cb->private_key, p->param_buf, p->param_len);
            p_cb->rand_enc_proc_state = SMP_GENERATE_PRIVATE_KEY_8_15;
            if (!btsnd_hcic_ble_rand((void *)smp_rand_back))
                smp_rand_back(NULL);
            break;

        case SMP_GENERATE_PRIVATE_KEY_8_15:
            memcpy((void *)&p_cb->private_key[8], p->param_buf, p->param_len);
            p_cb->rand_enc_proc_state = SMP_GENERATE_PRIVATE_KEY_16_23;
            if (!btsnd_hcic_ble_rand((void *)smp_rand_back))
                smp_rand_back(NULL);
            break;

        case SMP_GENERATE_PRIVATE_KEY_16_23:
            memcpy((void *)&p_cb->private_key[16], p->param_buf, p->param_len);
            p_cb->rand_enc_proc_state = SMP_GENERATE_PRIVATE_KEY_24_31;
            if (!btsnd_hcic_ble_rand((void *)smp_rand_back))
                smp_rand_back(NULL);
            break;

        case SMP_GENERATE_PRIVATE_KEY_24_31:
            memcpy((void *)&p_cb->private_key[24], p->param_buf, p->param_len);
            smp_process_private_key (p_cb);
            break;

        default:
            break;
    }

    return;
}

/*******************************************************************************
**
** Function         smp_process_private_key
**
** Description      This function processes private key.
**                  It calculates public key and notifies SM that private key /
**                  public key pair is created.
**
** Returns          void
**
*******************************************************************************/
void smp_process_private_key(tSMP_CB *p_cb)
{
    Point       public_key;
    BT_OCTET32  private_key;

    SMP_TRACE_DEBUG ("%s", __FUNCTION__);

    memcpy(private_key, p_cb->private_key, BT_OCTET32_LEN);
    ECC_PointMult(&public_key, &(curve_p256.G), (DWORD*) private_key, KEY_LENGTH_DWORDS_P256);
    memcpy(p_cb->loc_publ_key.x, public_key.x, BT_OCTET32_LEN);
    memcpy(p_cb->loc_publ_key.y, public_key.y, BT_OCTET32_LEN);

    smp_debug_print_nbyte_little_endian (p_cb->private_key, (const UINT8 *)"private",
                                         BT_OCTET32_LEN);
    smp_debug_print_nbyte_little_endian (p_cb->loc_publ_key.x, (const UINT8 *)"local public(x)",
                                         BT_OCTET32_LEN);
    smp_debug_print_nbyte_little_endian (p_cb->loc_publ_key.y, (const UINT8 *)"local public(y)",
                                         BT_OCTET32_LEN);
    p_cb->flags |= SMP_PAIR_FLAG_HAVE_LOCAL_PUBL_KEY;
    smp_sm_event(p_cb, SMP_LOC_PUBL_KEY_CRTD_EVT, NULL);
}

/*******************************************************************************
**
** Function         smp_compute_dhkey
**
** Description      The function:
**                  - calculates a new public key using as input local private
**                    key and peer public key;
**                  - saves the new public key x-coordinate as DHKey.
**
** Returns          void
**
*******************************************************************************/
void smp_compute_dhkey (tSMP_CB *p_cb)
{
    Point       peer_publ_key, new_publ_key;
    BT_OCTET32  private_key;

    SMP_TRACE_DEBUG ("%s", __FUNCTION__);

    memcpy(private_key, p_cb->private_key, BT_OCTET32_LEN);
    memcpy(peer_publ_key.x, p_cb->peer_publ_key.x, BT_OCTET32_LEN);
    memcpy(peer_publ_key.y, p_cb->peer_publ_key.y, BT_OCTET32_LEN);

    ECC_PointMult(&new_publ_key, &peer_publ_key, (DWORD*) private_key, KEY_LENGTH_DWORDS_P256);

    memcpy(p_cb->dhkey, new_publ_key.x, BT_OCTET32_LEN);

    smp_debug_print_nbyte_little_endian (p_cb->dhkey, (const UINT8 *)"Old DHKey",
                                         BT_OCTET32_LEN);

    smp_debug_print_nbyte_little_endian (p_cb->private_key, (const UINT8 *)"private",
                                         BT_OCTET32_LEN);
    smp_debug_print_nbyte_little_endian (p_cb->peer_publ_key.x, (const UINT8 *)"rem public(x)",
                                         BT_OCTET32_LEN);
    smp_debug_print_nbyte_little_endian (p_cb->peer_publ_key.y, (const UINT8 *)"rem public(y)",
                                         BT_OCTET32_LEN);
    smp_debug_print_nbyte_little_endian (p_cb->dhkey, (const UINT8 *)"Reverted DHKey",
                                         BT_OCTET32_LEN);
}

/*******************************************************************************
**
** Function         smp_calculate_local_commitment
**
** Description      The function calculates and saves local commmitment in CB.
**
** Returns          void
**
*******************************************************************************/
void smp_calculate_local_commitment(tSMP_CB *p_cb)
{
    UINT8 random_input;

    SMP_TRACE_DEBUG("%s", __FUNCTION__);

    switch (p_cb->selected_association_model)
    {
        case SMP_MODEL_SEC_CONN_JUSTWORKS:
        case SMP_MODEL_SEC_CONN_NUM_COMP:
            if (p_cb->role  == HCI_ROLE_MASTER)
                SMP_TRACE_WARNING ("local commitment calc on master is not expected \
                                    for Just Works/Numeric Comparison models");
            smp_calculate_f4(p_cb->loc_publ_key.x, p_cb->peer_publ_key.x, p_cb->rand, 0,
                             p_cb->commitment);
            break;
        case SMP_MODEL_SEC_CONN_PASSKEY_ENT:
        case SMP_MODEL_SEC_CONN_PASSKEY_DISP:
            random_input = smp_calculate_random_input(p_cb->local_random, p_cb->round);
            smp_calculate_f4(p_cb->loc_publ_key.x, p_cb->peer_publ_key.x, p_cb->rand,
                             random_input, p_cb->commitment);
            break;
        case SMP_MODEL_SEC_CONN_OOB:
            SMP_TRACE_WARNING ("local commitment calc is expected for OOB model BEFORE pairing");
            smp_calculate_f4(p_cb->loc_publ_key.x, p_cb->loc_publ_key.x, p_cb->local_random, 0,
                             p_cb->commitment);
            break;
        default:
            SMP_TRACE_ERROR("Association Model = %d is not used in LE SC",
                             p_cb->selected_association_model);
            return;
    }

    SMP_TRACE_EVENT ("local commitment calculation is completed");
}

/*******************************************************************************
**
** Function         smp_calculate_peer_commitment
**
** Description      The function calculates and saves peer commmitment at the
**                  provided output buffer.
**
** Returns          void
**
*******************************************************************************/
void smp_calculate_peer_commitment(tSMP_CB *p_cb, BT_OCTET16 output_buf)
{
    UINT8 ri;

    SMP_TRACE_DEBUG ("%s", __FUNCTION__);

    switch (p_cb->selected_association_model)
    {
        case SMP_MODEL_SEC_CONN_JUSTWORKS:
        case SMP_MODEL_SEC_CONN_NUM_COMP:
            if (p_cb->role  == HCI_ROLE_SLAVE)
                SMP_TRACE_WARNING ("peer commitment calc on slave is not expected \
                for Just Works/Numeric Comparison models");
            smp_calculate_f4(p_cb->peer_publ_key.x, p_cb->loc_publ_key.x, p_cb->rrand, 0,
                             output_buf);
            break;
        case SMP_MODEL_SEC_CONN_PASSKEY_ENT:
        case SMP_MODEL_SEC_CONN_PASSKEY_DISP:
            ri = smp_calculate_random_input(p_cb->peer_random, p_cb->round);
            smp_calculate_f4(p_cb->peer_publ_key.x, p_cb->loc_publ_key.x, p_cb->rrand, ri,
                             output_buf);
            break;
        case SMP_MODEL_SEC_CONN_OOB:
            smp_calculate_f4(p_cb->peer_publ_key.x, p_cb->peer_publ_key.x, p_cb->peer_random, 0,
                             output_buf);
            break;
        default:
            SMP_TRACE_ERROR("Association Model = %d is not used in LE SC",
                             p_cb->selected_association_model);
            return;
    }

    SMP_TRACE_EVENT ("peer commitment calculation is completed");
}

/*******************************************************************************
**
** Function         smp_calculate_f4
**
** Description      The function calculates
**                  C = f4(U, V, X, Z) = AES-CMAC (U||V||Z)
**                                               X
**                  where
**                  input:  U is 256 bit,
**                          V is 256 bit,
**                          X is 128 bit,
**                          Z is 8 bit,
**                  output: C is 128 bit.
**
** Returns          void
**
** Note             The LSB is the first octet, the MSB is the last octet of
**                  the AES-CMAC input/output stream.
**
*******************************************************************************/
void smp_calculate_f4(UINT8 *u, UINT8 *v, UINT8 *x, UINT8 z, UINT8 *c)
{
    UINT8   msg_len = BT_OCTET32_LEN /* U size */ + BT_OCTET32_LEN /* V size */ + 1 /* Z size */;
    UINT8   msg[BT_OCTET32_LEN + BT_OCTET32_LEN + 1];
    UINT8   key[BT_OCTET16_LEN];
    UINT8   cmac[BT_OCTET16_LEN];
    UINT8   *p = NULL;
#if SMP_DEBUG == TRUE
    UINT8   *p_prnt = NULL;
#endif

    SMP_TRACE_DEBUG ("%s", __FUNCTION__);

#if SMP_DEBUG == TRUE
    p_prnt = u;
    smp_debug_print_nbyte_little_endian (p_prnt, (const UINT8 *)"U", BT_OCTET32_LEN);
    p_prnt = v;
    smp_debug_print_nbyte_little_endian (p_prnt, (const UINT8 *)"V", BT_OCTET32_LEN);
    p_prnt = x;
    smp_debug_print_nbyte_little_endian (p_prnt, (const UINT8 *)"X", BT_OCTET16_LEN);
    p_prnt = &z;
    smp_debug_print_nbyte_little_endian (p_prnt, (const UINT8 *)"Z", 1);
#endif

    p = msg;
    UINT8_TO_STREAM(p, z);
    ARRAY_TO_STREAM(p, v, BT_OCTET32_LEN);
    ARRAY_TO_STREAM(p, u, BT_OCTET32_LEN);
#if SMP_DEBUG == TRUE
    p_prnt = msg;
    smp_debug_print_nbyte_little_endian (p_prnt, (const UINT8 *)"M", msg_len);
#endif

    p = key;
    ARRAY_TO_STREAM(p, x, BT_OCTET16_LEN);
#if SMP_DEBUG == TRUE
    p_prnt = key;
    smp_debug_print_nbyte_little_endian (p_prnt, (const UINT8 *)"K", BT_OCTET16_LEN);
#endif

    aes_cipher_msg_auth_code(key, msg, msg_len, BT_OCTET16_LEN, cmac);
#if SMP_DEBUG == TRUE
    p_prnt = cmac;
    smp_debug_print_nbyte_little_endian (p_prnt, (const UINT8 *)"AES_CMAC", BT_OCTET16_LEN);
#endif

    p = c;
    ARRAY_TO_STREAM(p, cmac, BT_OCTET16_LEN);
}

/*******************************************************************************
**
** Function         smp_calculate_numeric_comparison_display_number
**
** Description      The function calculates and saves number to display in numeric
**                  comparison association mode.
**
** Returns          void
**
*******************************************************************************/
void smp_calculate_numeric_comparison_display_number(tSMP_CB *p_cb,
                                                     tSMP_INT_DATA *p_data)
{
    SMP_TRACE_DEBUG ("%s", __func__);

    if (p_cb->role == HCI_ROLE_MASTER)
    {
        p_cb->number_to_display =
            smp_calculate_g2(p_cb->loc_publ_key.x, p_cb->peer_publ_key.x, p_cb->rand,
                             p_cb->rrand);
    }
    else
    {
        p_cb->number_to_display =
            smp_calculate_g2(p_cb->peer_publ_key.x, p_cb->loc_publ_key.x, p_cb->rrand,
                             p_cb->rand);
    }

    if (p_cb->number_to_display >= (BTM_MAX_PASSKEY_VAL + 1))
    {
        UINT8 reason;
        reason = p_cb->failure = SMP_PAIR_FAIL_UNKNOWN;
        smp_sm_event(p_cb, SMP_AUTH_CMPL_EVT, &reason);
        return;
    }

    SMP_TRACE_EVENT("Number to display in numeric comparison = %d", p_cb->number_to_display);
    p_cb->cb_evt = SMP_NC_REQ_EVT;
    smp_sm_event(p_cb, SMP_SC_DSPL_NC_EVT, &p_cb->number_to_display);
    return;
}

/*******************************************************************************
**
** Function         smp_calculate_g2
**
** Description      The function calculates
**                  g2(U, V, X, Y) = AES-CMAC (U||V||Y) mod 2**32 mod 10**6
**                                           X
**                  and
**                  Vres = g2(U, V, X, Y) mod 10**6
**                  where
**                  input:  U     is 256 bit,
**                          V     is 256 bit,
**                          X     is 128 bit,
**                          Y     is 128 bit,
**
** Returns          Vres.
**                  Expected value has to be in the range [0 - 999999] i.e. [0 - 0xF423F].
**                  Vres = 1000000 means that the calculation fails.
**
** Note             The LSB is the first octet, the MSB is the last octet of
**                  the AES-CMAC input/output stream.
**
*******************************************************************************/
UINT32 smp_calculate_g2(UINT8 *u, UINT8 *v, UINT8 *x, UINT8 *y)
{
    UINT8   msg_len = BT_OCTET32_LEN /* U size */ + BT_OCTET32_LEN /* V size */
                      + BT_OCTET16_LEN /* Y size */;
    UINT8   msg[BT_OCTET32_LEN + BT_OCTET32_LEN + BT_OCTET16_LEN];
    UINT8   key[BT_OCTET16_LEN];
    UINT8   cmac[BT_OCTET16_LEN];
    UINT8   *p = NULL;
    UINT32  vres;
#if SMP_DEBUG == TRUE
    UINT8   *p_prnt = NULL;
#endif

    SMP_TRACE_DEBUG ("%s", __FUNCTION__);

    p = msg;
    ARRAY_TO_STREAM(p, y, BT_OCTET16_LEN);
    ARRAY_TO_STREAM(p, v, BT_OCTET32_LEN);
    ARRAY_TO_STREAM(p, u, BT_OCTET32_LEN);
#if SMP_DEBUG == TRUE
    p_prnt = u;
    smp_debug_print_nbyte_little_endian (p_prnt, (const UINT8 *)"U", BT_OCTET32_LEN);
    p_prnt = v;
    smp_debug_print_nbyte_little_endian (p_prnt, (const UINT8 *)"V", BT_OCTET32_LEN);
    p_prnt = x;
    smp_debug_print_nbyte_little_endian (p_prnt, (const UINT8 *)"X", BT_OCTET16_LEN);
    p_prnt = y;
    smp_debug_print_nbyte_little_endian (p_prnt, (const UINT8 *)"Y", BT_OCTET16_LEN);
#endif

    p = key;
    ARRAY_TO_STREAM(p, x, BT_OCTET16_LEN);
#if SMP_DEBUG == TRUE
    p_prnt = key;
    smp_debug_print_nbyte_little_endian (p_prnt, (const UINT8 *)"K", BT_OCTET16_LEN);
#endif

    if(!aes_cipher_msg_auth_code(key, msg, msg_len, BT_OCTET16_LEN, cmac))
    {
        SMP_TRACE_ERROR("%s failed",__FUNCTION__);
        return (BTM_MAX_PASSKEY_VAL + 1);
    }

#if SMP_DEBUG == TRUE
    p_prnt = cmac;
    smp_debug_print_nbyte_little_endian (p_prnt, (const UINT8 *)"AES-CMAC", BT_OCTET16_LEN);
#endif

    /* vres = cmac mod 2**32 mod 10**6 */
    p = &cmac[0];
    STREAM_TO_UINT32(vres, p);
#if SMP_DEBUG == TRUE
    p_prnt = (UINT8 *) &vres;
    smp_debug_print_nbyte_little_endian (p_prnt, (const UINT8 *)"cmac mod 2**32", 4);
#endif

    while (vres > BTM_MAX_PASSKEY_VAL)
        vres -= (BTM_MAX_PASSKEY_VAL + 1);
#if SMP_DEBUG == TRUE
    p_prnt = (UINT8 *) &vres;
    smp_debug_print_nbyte_little_endian (p_prnt, (const UINT8 *)"cmac mod 2**32 mod 10**6", 4);
#endif

    SMP_TRACE_ERROR("Value for numeric comparison = %d", vres);
    return vres;
}

/*******************************************************************************
**
** Function         smp_calculate_f5
**
** Description      The function provides two AES-CMAC that are supposed to be used as
**                  - MacKey (MacKey is used in pairing DHKey check calculation);
**                  - LTK (LTK is used to ecrypt the link after completion of Phase 2
**                    and on reconnection, to derive BR/EDR LK).
**                  The function inputs are W, N1, N2, A1, A2.
**                  F5 rules:
**                  - the value used as key in MacKey/LTK (T) is calculated
**                    (function smp_calculate_f5_key(...));
**                    The formula is:
**                          T = AES-CMAC    (W)
**                                      salt
**                    where salt is internal parameter of smp_calculate_f5_key(...).
**                  - MacKey and LTK are calculated as AES-MAC values received with the
**                    key T calculated in the previous step and the plaintext message
**                    built from the external parameters N1, N2, A1, A2 and the internal
**                    parameters counter, keyID, length.
**                    The function smp_calculate_f5_mackey_or_long_term_key(...) is used in the
**                    calculations.
**                    The same formula is used in calculation of MacKey and LTK and the
**                    same parameter values except the value of the internal parameter
**                    counter:
**                    - in MacKey calculations the value is 0;
**                    - in LTK calculations the value is 1.
**                      MacKey  = AES-CMAC (Counter=0||keyID||N1||N2||A1||A2||Length=256)
**                                        T
**                      LTK     = AES-CMAC (Counter=1||keyID||N1||N2||A1||A2||Length=256)
**                                        T
**                  The parameters are
**                  input:
**                          W       is 256 bits,
**                          N1      is 128 bits,
**                          N2      is 128 bits,
**                          A1 is 56 bit,
**                          A2 is 56 bit.
**                  internal:
**                          Counter is 8 bits,  its value is 0 for MacKey,
**                                                          1 for LTK;
**                          KeyId   is 32 bits, its value is
**                                              0x62746c65 (MSB~LSB);
**                          Length  is 16 bits, its value is 0x0100
**                                              (MSB~LSB).
**                  output:
**                          MacKey  is 128 bits;
**                          LTK     is 128 bits
**
** Returns          FALSE if out of resources, TRUE in other cases.
**
** Note             The LSB is the first octet, the MSB is the last octet of
**                  the AES-CMAC input/output stream.
**
*******************************************************************************/
BOOLEAN smp_calculate_f5(UINT8 *w, UINT8 *n1, UINT8 *n2, UINT8 *a1, UINT8 *a2,
                         UINT8 *mac_key, UINT8 *ltk)
{
    BT_OCTET16  t;    /* AES-CMAC output in smp_calculate_f5_key(...), key in */
                      /* smp_calculate_f5_mackey_or_long_term_key(...) */
#if SMP_DEBUG == TRUE
    UINT8   *p_prnt = NULL;
#endif
    /* internal parameters: */

    /*
        counter is 0 for MacKey,
                is 1 for LTK
    */
    UINT8   counter_mac_key[1]  = {0};
    UINT8   counter_ltk[1]      = {1};
    /*
        keyID   62746c65
    */
    UINT8   key_id[4] = {0x65, 0x6c, 0x74, 0x62};
    /*
        length  0100
    */
    UINT8   length[2] = {0x00, 0x01};

    SMP_TRACE_DEBUG ("%s", __FUNCTION__);
#if SMP_DEBUG == TRUE
    p_prnt = w;
    smp_debug_print_nbyte_little_endian (p_prnt, (const UINT8 *)"W", BT_OCTET32_LEN);
    p_prnt = n1;
    smp_debug_print_nbyte_little_endian (p_prnt, (const UINT8 *)"N1", BT_OCTET16_LEN);
    p_prnt = n2;
    smp_debug_print_nbyte_little_endian (p_prnt, (const UINT8 *)"N2", BT_OCTET16_LEN);
    p_prnt = a1;
    smp_debug_print_nbyte_little_endian (p_prnt, (const UINT8 *)"A1", 7);
    p_prnt = a2;
    smp_debug_print_nbyte_little_endian (p_prnt,(const UINT8 *) "A2", 7);
#endif

    if (!smp_calculate_f5_key(w, t))
    {
        SMP_TRACE_ERROR("%s failed to calc T",__FUNCTION__);
        return FALSE;
    }
#if SMP_DEBUG == TRUE
    p_prnt = t;
    smp_debug_print_nbyte_little_endian (p_prnt, (const UINT8 *)"T", BT_OCTET16_LEN);
#endif

    if (!smp_calculate_f5_mackey_or_long_term_key(t, counter_mac_key, key_id, n1, n2, a1, a2,
                                                  length, mac_key))
    {
        SMP_TRACE_ERROR("%s failed to calc MacKey", __FUNCTION__);
        return FALSE;
    }
#if SMP_DEBUG == TRUE
    p_prnt = mac_key;
    smp_debug_print_nbyte_little_endian (p_prnt, (const UINT8 *)"MacKey", BT_OCTET16_LEN);
#endif

    if (!smp_calculate_f5_mackey_or_long_term_key(t, counter_ltk, key_id, n1, n2, a1, a2,
                                                  length, ltk))
    {
        SMP_TRACE_ERROR("%s failed to calc LTK",__FUNCTION__);
        return FALSE;
    }
#if SMP_DEBUG == TRUE
    p_prnt = ltk;
    smp_debug_print_nbyte_little_endian (p_prnt, (const UINT8 *)"LTK", BT_OCTET16_LEN);
#endif

    return TRUE;
}

/*******************************************************************************
**
** Function         smp_calculate_f5_mackey_or_long_term_key
**
** Description      The function calculates the value of MacKey or LTK by the rules
**                  defined for f5 function.
**                  At the moment exactly the same formula is used to calculate
**                  LTK and MacKey.
**                  The difference is the value of input parameter Counter:
**                  - in MacKey calculations the value is 0;
**                  - in LTK calculations the value is 1.
**                  The formula:
**                  mac = AES-CMAC (Counter||keyID||N1||N2||A1||A2||Length)
**                                T
**                  where
**                  input:      T       is 256 bits;
**                              Counter is 8 bits, its value is 0 for MacKey,
**                                                              1 for LTK;
**                              keyID   is 32 bits, its value is 0x62746c65;
**                              N1      is 128 bits;
**                              N2      is 128 bits;
**                              A1      is 56 bits;
**                              A2      is 56 bits;
**                              Length  is 16 bits, its value is 0x0100
**                  output:     LTK     is 128 bit.
**
** Returns          FALSE if out of resources, TRUE in other cases.
**
** Note             The LSB is the first octet, the MSB is the last octet of
**                  the AES-CMAC input/output stream.
**
*******************************************************************************/
BOOLEAN smp_calculate_f5_mackey_or_long_term_key(UINT8 *t, UINT8 *counter,
                                  UINT8 *key_id, UINT8 *n1, UINT8 *n2, UINT8 *a1, UINT8 *a2,
                                  UINT8 *length, UINT8 *mac)
{
    UINT8   *p = NULL;
    UINT8   cmac[BT_OCTET16_LEN];
    UINT8   key[BT_OCTET16_LEN];
    UINT8   msg_len = 1 /* Counter size */ + 4 /* keyID size */ +
            BT_OCTET16_LEN /* N1 size */ + BT_OCTET16_LEN /* N2 size */ +
            7 /* A1 size*/ + 7 /* A2 size*/ + 2 /* Length size */;
    UINT8   msg[1 + 4 + BT_OCTET16_LEN + BT_OCTET16_LEN + 7 + 7 + 2];
    BOOLEAN ret = TRUE;
#if SMP_DEBUG == TRUE
    UINT8   *p_prnt = NULL;
#endif

    SMP_TRACE_DEBUG ("%s", __FUNCTION__);
#if SMP_DEBUG == TRUE
    p_prnt = t;
    smp_debug_print_nbyte_little_endian (p_prnt, (const UINT8 *)"T", BT_OCTET16_LEN);
    p_prnt = counter;
    smp_debug_print_nbyte_little_endian (p_prnt, (const UINT8 *)"Counter", 1);
    p_prnt = key_id;
    smp_debug_print_nbyte_little_endian (p_prnt, (const UINT8 *)"KeyID", 4);
    p_prnt = n1;
    smp_debug_print_nbyte_little_endian (p_prnt, (const UINT8 *)"N1", BT_OCTET16_LEN);
    p_prnt = n2;
    smp_debug_print_nbyte_little_endian (p_prnt, (const UINT8 *)"N2", BT_OCTET16_LEN);
    p_prnt = a1;
    smp_debug_print_nbyte_little_endian (p_prnt, (const UINT8 *)"A1", 7);
    p_prnt = a2;
    smp_debug_print_nbyte_little_endian (p_prnt, (const UINT8 *)"A2", 7);
    p_prnt = length;
    smp_debug_print_nbyte_little_endian (p_prnt, (const UINT8 *)"Length", 2);
#endif

    p = key;
    ARRAY_TO_STREAM(p, t, BT_OCTET16_LEN);
#if SMP_DEBUG == TRUE
    p_prnt = key;
    smp_debug_print_nbyte_little_endian (p_prnt, (const UINT8 *)"K", BT_OCTET16_LEN);
#endif
    p = msg;
    ARRAY_TO_STREAM(p, length, 2);
    ARRAY_TO_STREAM(p, a2, 7);
    ARRAY_TO_STREAM(p, a1, 7);
    ARRAY_TO_STREAM(p, n2, BT_OCTET16_LEN);
    ARRAY_TO_STREAM(p, n1, BT_OCTET16_LEN);
    ARRAY_TO_STREAM(p, key_id, 4);
    ARRAY_TO_STREAM(p, counter, 1);
#if SMP_DEBUG == TRUE
    p_prnt = msg;
    smp_debug_print_nbyte_little_endian (p_prnt, (const UINT8 *)"M", msg_len);
#endif

    if (!aes_cipher_msg_auth_code(key, msg, msg_len, BT_OCTET16_LEN, cmac))
    {
        SMP_TRACE_ERROR("%s failed", __FUNCTION__);
        ret = FALSE;
    }

#if SMP_DEBUG == TRUE
    p_prnt = cmac;
    smp_debug_print_nbyte_little_endian (p_prnt, (const UINT8 *)"AES-CMAC", BT_OCTET16_LEN);
#endif

    p = mac;
    ARRAY_TO_STREAM(p, cmac, BT_OCTET16_LEN);
    return ret;
}

/*******************************************************************************
**
** Function         smp_calculate_f5_key
**
** Description      The function calculates key T used in calculation of
**                  MacKey and LTK (f5 output is defined as MacKey || LTK).
**                  T = AES-CMAC    (W)
**                              salt
**                  where
**                  Internal:   salt    is 128 bit.
**                  input:      W       is 256 bit.
**                  Output:     T       is 128 bit.
**
** Returns          FALSE if out of resources, TRUE in other cases.
**
** Note             The LSB is the first octet, the MSB is the last octet of
**                  the AES-CMAC input/output stream.
**
*******************************************************************************/
BOOLEAN smp_calculate_f5_key(UINT8 *w, UINT8 *t)
{
    UINT8 *p = NULL;
    /* Please see 2.2.7 LE Secure Connections Key Generation Function f5 */
    /*
        salt:   6C88 8391 AAF5 A538 6037 0BDB 5A60 83BE
    */
    BT_OCTET16  salt = {
        0xBE, 0x83, 0x60, 0x5A, 0xDB, 0x0B, 0x37, 0x60,
        0x38, 0xA5, 0xF5, 0xAA, 0x91, 0x83, 0x88, 0x6C
    };
#if SMP_DEBUG == TRUE
    UINT8   *p_prnt = NULL;
#endif

    SMP_TRACE_DEBUG ("%s", __FUNCTION__);
#if SMP_DEBUG == TRUE
    p_prnt = salt;
    smp_debug_print_nbyte_little_endian (p_prnt, (const UINT8 *)"salt", BT_OCTET16_LEN);
    p_prnt = w;
    smp_debug_print_nbyte_little_endian (p_prnt, (const UINT8 *)"W", BT_OCTET32_LEN);
#endif

    BT_OCTET16 key;
    BT_OCTET32 msg;

    p = key;
    ARRAY_TO_STREAM(p, salt, BT_OCTET16_LEN);
    p = msg;
    ARRAY_TO_STREAM(p, w, BT_OCTET32_LEN);
#if SMP_DEBUG == TRUE
    p_prnt = key;
    smp_debug_print_nbyte_little_endian (p_prnt, (const UINT8 *)"K", BT_OCTET16_LEN);
    p_prnt = msg;
    smp_debug_print_nbyte_little_endian (p_prnt, (const UINT8 *)"M", BT_OCTET32_LEN);
#endif

    BT_OCTET16 cmac;
    BOOLEAN ret = TRUE;
    if (!aes_cipher_msg_auth_code(key, msg, BT_OCTET32_LEN, BT_OCTET16_LEN, cmac))
    {
        SMP_TRACE_ERROR("%s failed", __FUNCTION__);
        ret = FALSE;
    }

#if SMP_DEBUG == TRUE
    p_prnt = cmac;
    smp_debug_print_nbyte_little_endian (p_prnt, (const UINT8 *)"AES-CMAC", BT_OCTET16_LEN);
#endif

    p = t;
    ARRAY_TO_STREAM(p, cmac, BT_OCTET16_LEN);
    return ret;
}

/*******************************************************************************
**
** Function         smp_calculate_local_dhkey_check
**
** Description      The function calculates and saves local device DHKey check
**                  value in CB.
**                  Before doing this it calls smp_calculate_f5_mackey_and_long_term_key(...).
**                  to calculate MacKey and LTK.
**                  MacKey is used in dhkey calculation.
**
** Returns          void
**
*******************************************************************************/
void smp_calculate_local_dhkey_check(tSMP_CB *p_cb, tSMP_INT_DATA *p_data)
{
    UINT8   iocap[3], a[7], b[7];

    SMP_TRACE_DEBUG ("%s", __FUNCTION__);

    smp_calculate_f5_mackey_and_long_term_key(p_cb);

    smp_collect_local_io_capabilities(iocap, p_cb);

    smp_collect_local_ble_address(a, p_cb);
    smp_collect_peer_ble_address(b, p_cb);
    smp_calculate_f6(p_cb->mac_key, p_cb->rand, p_cb->rrand, p_cb->peer_random, iocap, a, b,
                     p_cb->dhkey_check);

    SMP_TRACE_EVENT ("local DHKey check calculation is completed");
}

/*******************************************************************************
**
** Function         smp_calculate_peer_dhkey_check
**
** Description      The function calculates peer device DHKey check value.
**
** Returns          void
**
*******************************************************************************/
void smp_calculate_peer_dhkey_check(tSMP_CB *p_cb, tSMP_INT_DATA *p_data)
{
    UINT8       iocap[3], a[7], b[7];
    BT_OCTET16  param_buf;
    BOOLEAN     ret;
    tSMP_KEY    key;
    tSMP_STATUS status = SMP_PAIR_FAIL_UNKNOWN;

    SMP_TRACE_DEBUG ("%s", __FUNCTION__);

    smp_collect_peer_io_capabilities(iocap, p_cb);

    smp_collect_local_ble_address(a, p_cb);
    smp_collect_peer_ble_address(b, p_cb);
    ret = smp_calculate_f6(p_cb->mac_key, p_cb->rrand, p_cb->rand, p_cb->local_random, iocap,
                           b, a, param_buf);

    if (ret)
    {
        SMP_TRACE_EVENT ("peer DHKey check calculation is completed");
#if (SMP_DEBUG == TRUE)
        smp_debug_print_nbyte_little_endian (param_buf, (const UINT8 *)"peer DHKey check",
                                             BT_OCTET16_LEN);
#endif
        key.key_type = SMP_KEY_TYPE_PEER_DHK_CHCK;
        key.p_data   = param_buf;
        smp_sm_event(p_cb, SMP_SC_KEY_READY_EVT, &key);
    }
    else
    {
        SMP_TRACE_EVENT ("peer DHKey check calculation failed");
        smp_sm_event(p_cb, SMP_AUTH_CMPL_EVT, &status);
    }
}

/*******************************************************************************
**
** Function         smp_calculate_f6
**
** Description      The function calculates
**                  C = f6(W, N1, N2, R, IOcap, A1, A2) = AES-CMAC (N1||N2||R||IOcap||A1||A2)
**                                                                W
**                  where
**                  input:  W is 128 bit,
**                          N1 is 128 bit,
**                          N2 is 128 bit,
**                          R is 128 bit,
**                          IOcap is 24 bit,
**                          A1 is 56 bit,
**                          A2 is 56 bit,
**                  output: C is 128 bit.
**
** Returns          FALSE if out of resources, TRUE in other cases.
**
** Note             The LSB is the first octet, the MSB is the last octet of
**                  the AES-CMAC input/output stream.
**
*******************************************************************************/
BOOLEAN smp_calculate_f6(UINT8 *w, UINT8 *n1, UINT8 *n2, UINT8 *r, UINT8 *iocap, UINT8 *a1,
                         UINT8 *a2, UINT8 *c)
{
    UINT8   *p = NULL;
    UINT8   msg_len = BT_OCTET16_LEN /* N1 size */ + BT_OCTET16_LEN /* N2 size */ +
                      BT_OCTET16_LEN /* R size */ + 3 /* IOcap size */ + 7 /* A1 size*/
                      + 7 /* A2 size*/;
    UINT8   msg[BT_OCTET16_LEN + BT_OCTET16_LEN + BT_OCTET16_LEN + 3 + 7 + 7];
#if SMP_DEBUG == TRUE
    UINT8   *p_print = NULL;
#endif

    SMP_TRACE_DEBUG ("%s", __FUNCTION__);
#if SMP_DEBUG == TRUE
    p_print = w;
    smp_debug_print_nbyte_little_endian (p_print, (const UINT8 *)"W", BT_OCTET16_LEN);
    p_print = n1;
    smp_debug_print_nbyte_little_endian (p_print, (const UINT8 *)"N1", BT_OCTET16_LEN);
    p_print = n2;
    smp_debug_print_nbyte_little_endian (p_print, (const UINT8 *)"N2", BT_OCTET16_LEN);
    p_print = r;
    smp_debug_print_nbyte_little_endian (p_print, (const UINT8 *)"R", BT_OCTET16_LEN);
    p_print = iocap;
    smp_debug_print_nbyte_little_endian (p_print, (const UINT8 *)"IOcap", 3);
    p_print = a1;
    smp_debug_print_nbyte_little_endian (p_print, (const UINT8 *)"A1", 7);
    p_print = a2;
    smp_debug_print_nbyte_little_endian (p_print, (const UINT8 *)"A2", 7);
#endif

    UINT8 cmac[BT_OCTET16_LEN];
    UINT8 key[BT_OCTET16_LEN];

    p = key;
    ARRAY_TO_STREAM(p, w, BT_OCTET16_LEN);
#if SMP_DEBUG == TRUE
    p_print = key;
    smp_debug_print_nbyte_little_endian (p_print, (const UINT8 *)"K", BT_OCTET16_LEN);
#endif

    p = msg;
    ARRAY_TO_STREAM(p, a2, 7);
    ARRAY_TO_STREAM(p, a1, 7);
    ARRAY_TO_STREAM(p, iocap, 3);
    ARRAY_TO_STREAM(p, r, BT_OCTET16_LEN);
    ARRAY_TO_STREAM(p, n2, BT_OCTET16_LEN);
    ARRAY_TO_STREAM(p, n1, BT_OCTET16_LEN);
#if SMP_DEBUG == TRUE
    p_print = msg;
    smp_debug_print_nbyte_little_endian (p_print, (const UINT8 *)"M", msg_len);
#endif

    BOOLEAN ret = TRUE;
    if(!aes_cipher_msg_auth_code(key, msg, msg_len, BT_OCTET16_LEN, cmac))
    {
        SMP_TRACE_ERROR("%s failed", __FUNCTION__);
        ret = FALSE;
    }

#if SMP_DEBUG == TRUE
    p_print = cmac;
    smp_debug_print_nbyte_little_endian (p_print, (const UINT8 *)"AES-CMAC", BT_OCTET16_LEN);
#endif

    p = c;
    ARRAY_TO_STREAM(p, cmac, BT_OCTET16_LEN);
    return ret;
}

/*******************************************************************************
**
** Function         smp_calculate_link_key_from_long_term_key
**
** Description      The function calculates and saves BR/EDR link key derived from
**                  LE SC LTK.
**
** Returns          FALSE if out of resources, TRUE in other cases.
**
*******************************************************************************/
BOOLEAN smp_calculate_link_key_from_long_term_key(tSMP_CB *p_cb)
{
    tBTM_SEC_DEV_REC *p_dev_rec;

    SMP_TRACE_DEBUG ("%s", __func__);

    if ((p_dev_rec = btm_find_dev (p_cb->pairing_bda)) == NULL)
    {
        SMP_TRACE_ERROR("%s failed to find Security Record", __func__);
        return FALSE;
    }

    BT_OCTET16 intermediate_link_key;
    BOOLEAN ret = TRUE;

    ret = smp_calculate_h6(p_cb->ltk, (UINT8 *)"1pmt" /* reversed "tmp1" */,intermediate_link_key);
    if (!ret)
    {
        SMP_TRACE_ERROR("%s failed to derive intermediate_link_key", __func__);
        return ret;
    }

    BT_OCTET16 link_key;
    ret = smp_calculate_h6(intermediate_link_key, (UINT8 *) "rbel" /* reversed "lebr" */, link_key);
    if (!ret)
    {
        SMP_TRACE_ERROR("%s failed", __func__);
    }
    else
    {
        UINT8 link_key_type;
        if (btm_cb.security_mode == BTM_SEC_MODE_SC)
        {
            /* Secure Connections Only Mode */
            link_key_type = BTM_LKEY_TYPE_AUTH_COMB_P_256;
        }
        else if (controller_get_interface()->supports_secure_connections())
        {
            /* both transports are SC capable */
            if (p_cb->sec_level == SMP_SEC_AUTHENTICATED)
                link_key_type = BTM_LKEY_TYPE_AUTH_COMB_P_256;
            else
                link_key_type = BTM_LKEY_TYPE_UNAUTH_COMB_P_256;
        }
        else if (btm_cb.security_mode == BTM_SEC_MODE_SP)
        {
            /* BR/EDR transport is SSP capable */
            if (p_cb->sec_level == SMP_SEC_AUTHENTICATED)
                link_key_type = BTM_LKEY_TYPE_AUTH_COMB;
            else
                link_key_type = BTM_LKEY_TYPE_UNAUTH_COMB;
        }
        else
        {
            SMP_TRACE_ERROR ("%s failed to update link_key. Sec Mode = %d, sm4 = 0x%02x",
                 __func__, btm_cb.security_mode, p_dev_rec->sm4);
            return FALSE;
        }

        link_key_type += BTM_LTK_DERIVED_LKEY_OFFSET;

        UINT8 *p;
        BT_OCTET16 notif_link_key;
        p = notif_link_key;
        ARRAY16_TO_STREAM(p, link_key);

        btm_sec_link_key_notification (p_cb->pairing_bda, notif_link_key, link_key_type);

        SMP_TRACE_EVENT ("%s is completed", __func__);
    }

    return ret;
}

/*******************************************************************************
**
** Function         smp_calculate_long_term_key_from_link_key
**
** Description      The function calculates and saves SC LTK derived from BR/EDR
**                  link key.
**
** Returns          FALSE if out of resources, TRUE in other cases.
**
*******************************************************************************/
BOOLEAN smp_calculate_long_term_key_from_link_key(tSMP_CB *p_cb)
{
    BOOLEAN ret = TRUE;
    tBTM_SEC_DEV_REC *p_dev_rec;
    UINT8 rev_link_key[16];

    SMP_TRACE_DEBUG ("%s", __FUNCTION__);

    if ((p_dev_rec = btm_find_dev (p_cb->pairing_bda)) == NULL)
    {
        SMP_TRACE_ERROR("%s failed to find Security Record",__FUNCTION__);
        return FALSE;
    }

    UINT8 br_link_key_type;
    if ((br_link_key_type = BTM_SecGetDeviceLinkKeyType (p_cb->pairing_bda))
        == BTM_LKEY_TYPE_IGNORE)
    {
        SMP_TRACE_ERROR("%s failed to retrieve BR link type",__FUNCTION__);
        return FALSE;
    }

    if ((br_link_key_type != BTM_LKEY_TYPE_AUTH_COMB_P_256) &&
        (br_link_key_type != BTM_LKEY_TYPE_UNAUTH_COMB_P_256))
    {
        SMP_TRACE_ERROR("%s LE SC LTK can't be derived from LK %d",
                         __FUNCTION__, br_link_key_type);
        return FALSE;
    }

    UINT8 *p1;
    UINT8 *p2;
    p1 = rev_link_key;
    p2 = p_dev_rec->link_key;
    REVERSE_ARRAY_TO_STREAM(p1, p2, 16);

    BT_OCTET16 intermediate_long_term_key;
    /* "tmp2" obtained from the spec */
    ret = smp_calculate_h6(rev_link_key, (UINT8 *) "2pmt" /* reversed "tmp2" */,
                           intermediate_long_term_key);

    if (!ret)
    {
        SMP_TRACE_ERROR("%s failed to derive intermediate_long_term_key",__FUNCTION__);
        return ret;
    }

    /* "brle" obtained from the spec */
    ret = smp_calculate_h6(intermediate_long_term_key, (UINT8 *) "elrb" /* reversed "brle" */,
                           p_cb->ltk);

    if (!ret)
    {
        SMP_TRACE_ERROR("%s failed",__FUNCTION__);
    }
    else
    {
        p_cb->sec_level = (br_link_key_type == BTM_LKEY_TYPE_AUTH_COMB_P_256)
                           ? SMP_SEC_AUTHENTICATED : SMP_SEC_UNAUTHENTICATE;
        SMP_TRACE_EVENT ("%s is completed",__FUNCTION__);
    }

    return ret;
}

/*******************************************************************************
**
** Function         smp_calculate_h6
**
** Description      The function calculates
**                  C = h6(W, KeyID) = AES-CMAC (KeyID)
**                                             W
**                  where
**                  input:  W is 128 bit,
**                          KeyId is 32 bit,
**                  output: C is 128 bit.
**
** Returns          FALSE if out of resources, TRUE in other cases.
**
** Note             The LSB is the first octet, the MSB is the last octet of
**                  the AES-CMAC input/output stream.
**
*******************************************************************************/
BOOLEAN smp_calculate_h6(UINT8 *w, UINT8 *keyid, UINT8 *c)
{
#if SMP_DEBUG == TRUE
    UINT8   *p_print = NULL;
#endif

    SMP_TRACE_DEBUG ("%s",__FUNCTION__);
#if SMP_DEBUG == TRUE
    p_print = w;
    smp_debug_print_nbyte_little_endian (p_print, (const UINT8 *)"W", BT_OCTET16_LEN);
    p_print = keyid;
    smp_debug_print_nbyte_little_endian (p_print, (const UINT8 *)"keyID", 4);
#endif

    UINT8 *p = NULL;
    UINT8 key[BT_OCTET16_LEN];

    p = key;
    ARRAY_TO_STREAM(p, w, BT_OCTET16_LEN);

#if SMP_DEBUG == TRUE
    p_print = key;
    smp_debug_print_nbyte_little_endian (p_print, (const UINT8 *)"K", BT_OCTET16_LEN);
#endif

    UINT8 msg_len = 4 /* KeyID size */;
    UINT8 msg[4];

    p = msg;
    ARRAY_TO_STREAM(p, keyid, 4);

#if SMP_DEBUG == TRUE
    p_print = msg;
    smp_debug_print_nbyte_little_endian (p_print,(const UINT8 *) "M", msg_len);
#endif

    BOOLEAN ret = TRUE;
    UINT8 cmac[BT_OCTET16_LEN];
    if (!aes_cipher_msg_auth_code(key, msg, msg_len, BT_OCTET16_LEN, cmac))
    {
        SMP_TRACE_ERROR("%s failed",__FUNCTION__);
        ret = FALSE;
    }

#if SMP_DEBUG == TRUE
    p_print = cmac;
    smp_debug_print_nbyte_little_endian (p_print, (const UINT8 *)"AES-CMAC", BT_OCTET16_LEN);
#endif

    p = c;
    ARRAY_TO_STREAM(p, cmac, BT_OCTET16_LEN);
    return ret;
}

/*******************************************************************************
**
** Function         smp_start_nonce_generation
**
** Description      This function starts nonce generation.
**
** Returns          void
**
*******************************************************************************/
void smp_start_nonce_generation(tSMP_CB *p_cb)
{
    SMP_TRACE_DEBUG("%s", __FUNCTION__);
    p_cb->rand_enc_proc_state = SMP_GEN_NONCE_0_7;
    if (!btsnd_hcic_ble_rand((void *)smp_rand_back))
        smp_rand_back(NULL);
}

/*******************************************************************************
**
** Function         smp_finish_nonce_generation
**
** Description      This function finishes nonce generation.
**
** Returns          void
**
*******************************************************************************/
void smp_finish_nonce_generation(tSMP_CB *p_cb)
{
    SMP_TRACE_DEBUG("%s", __FUNCTION__);
    p_cb->rand_enc_proc_state = SMP_GEN_NONCE_8_15;
    if (!btsnd_hcic_ble_rand((void *)smp_rand_back))
        smp_rand_back(NULL);
}

/*******************************************************************************
**
** Function         smp_process_new_nonce
**
** Description      This function notifies SM that it has new nonce.
**
** Returns          void
**
*******************************************************************************/
void smp_process_new_nonce(tSMP_CB *p_cb)
{
    SMP_TRACE_DEBUG ("%s round %d", __FUNCTION__, p_cb->round);
    smp_sm_event(p_cb, SMP_HAVE_LOC_NONCE_EVT, NULL);
}

/*******************************************************************************
**
** Function         smp_rand_back
**
** Description      This function is to process the rand command finished,
**                  process the random/encrypted number for further action.
**
** Returns          void
**
*******************************************************************************/
static void smp_rand_back(tBTM_RAND_ENC *p)
{
    tSMP_CB *p_cb = &smp_cb;
    UINT8   *pp = p->param_buf;
    UINT8   failure = SMP_PAIR_FAIL_UNKNOWN;
    UINT8   state = p_cb->rand_enc_proc_state & ~0x80;

    SMP_TRACE_DEBUG ("%s state=0x%x", __FUNCTION__, state);
    if (p && p->status == HCI_SUCCESS)
    {
        switch (state)
        {
            case SMP_GEN_SRAND_MRAND:
                memcpy((void *)p_cb->rand, p->param_buf, p->param_len);
                smp_generate_rand_cont(p_cb, NULL);
                break;

            case SMP_GEN_SRAND_MRAND_CONT:
                memcpy((void *)&p_cb->rand[8], p->param_buf, p->param_len);
                smp_generate_confirm(p_cb, NULL);
                break;

            case SMP_GEN_DIV_LTK:
                STREAM_TO_UINT16(p_cb->div, pp);
                smp_generate_ltk_cont(p_cb, NULL);
                break;

            case SMP_GEN_DIV_CSRK:
                STREAM_TO_UINT16(p_cb->div, pp);
                smp_compute_csrk(p_cb, NULL);
                break;

            case SMP_GEN_TK:
                smp_proc_passkey(p_cb, p);
                break;

            case SMP_GEN_RAND_V:
                memcpy(p_cb->enc_rand, p->param_buf, BT_OCTET8_LEN);
                smp_generate_y(p_cb, NULL);
                break;

            case SMP_GENERATE_PRIVATE_KEY_0_7:
            case SMP_GENERATE_PRIVATE_KEY_8_15:
            case SMP_GENERATE_PRIVATE_KEY_16_23:
            case SMP_GENERATE_PRIVATE_KEY_24_31:
                smp_continue_private_key_creation(p_cb, p);
                break;

            case SMP_GEN_NONCE_0_7:
                memcpy((void *)p_cb->rand, p->param_buf, p->param_len);
                smp_finish_nonce_generation(p_cb);
                break;

            case SMP_GEN_NONCE_8_15:
                memcpy((void *)&p_cb->rand[8], p->param_buf, p->param_len);
                smp_process_new_nonce(p_cb);
                break;
        }

        return;
    }

    SMP_TRACE_ERROR("%s key generation failed: (%d)", __FUNCTION__, p_cb->rand_enc_proc_state);
    smp_sm_event(p_cb, SMP_AUTH_CMPL_EVT, &failure);
}

#endif
<|MERGE_RESOLUTION|>--- conflicted
+++ resolved
@@ -58,9 +58,6 @@
 static void smp_finish_nonce_generation(tSMP_CB *p_cb);
 static void smp_process_new_nonce(tSMP_CB *p_cb);
 
-<<<<<<< HEAD
-    #define SMP_PASSKEY_MASK    0xfff00000
-=======
 static const tSMP_ACT smp_encrypt_action[] =
 {
     smp_generate_compare,           /* SMP_GEN_COMPARE */
@@ -100,7 +97,6 @@
     }
 #endif
 }
->>>>>>> e07ad108
 
 void smp_debug_print_nbyte_big_endian (UINT8 *p, const UINT8 *key_name, UINT8 len)
 {
